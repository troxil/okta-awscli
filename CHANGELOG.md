# Changelog

<<<<<<< HEAD
## [0.4.1] 2019-10-23
### Added:
- Pipenv support
=======
## [0.4.1] 2020-02-25
### Fixed:
- Minor typo
 - Thanks to: [@dx-pbuckley](https://github.com/dx-pbuckley)
- App link handling in MFA flow.
 - Thanks to: [@iress-james-bowe](https://github.com/iress-james-bowe)
- Handling of missing default profile. (#57)
 - Thanks to: [@jrisebor](https://github.com/jrisebor)
>>>>>>> 3489d757

## [0.4.0] 2019-04-14
### Added:
- Per-application multi-factor authentication support
 - Thanks to: [@nonspecialist](https://github.com/nonspecialist)
### Fixed:
- Invalid SAML assertion when per-app MFA is used. (#36)

## [0.3.1] 2019-03-04
### Added:
- Skip app prompt if there's only one to choose from.
  - Thanks to: [@mcstafford-git](https://github.com/mcstafford-git)
### Fixed:
- Removed setting region and output format in AWS credentials file. (#72)
  - Thanks to: [@jrisebor](https://github.com/jrisebor)

## [0.3.0] 2018-12-10
### Added:
- Ability to set requested token duration. (#43).
  - Thanks to: [@arahayrabedian](https://github.com/arahayrabedian)
- FIDO U2F support.
  - Thanks to: [@guerremdq](https://github.com/guerremdq) & [@savar](https://github.com/savar)

## [0.2.5] 2018-10-18
### Added:
- Ability to store AWS App choice in `~/.okta-aws`. (#12)

### Fixed:
- List of AWS roles returns properly now. (#45)

## [0.2.4] 2018-09-03
### Fixed:
- Casting issue with MFA factor selection. (#44)

## [0.2.3] 2018-07-21
### Added:
- Travis CI builds to run linting tests for branches and PRs.

### Fixed:
- Python3 Compatibility issues.

## [0.2.2] 2018-07-18
### Fixed:
- Python3 Compatibility. (#38)

## [0.2.1] 2018-02-14
### Fixed:
- Issue where secondary auth would fail when only a single factor is enrolled for the user. (#27)

## [0.2.0] 2018-02-11
### Added:
- Ability to store MFA factor choice in `~/.okta-aws`. (#3)
- Flag to output the version.
- Ability to store AWS Role choice in `~/.okta-aws`. (#4)
- Ability to pass in TOTP token as a command-line argument. (#13)
- Support for MFA push notifications. Thanks Justin! (#10)
- Support for caching credentials to use in other sessions. Thanks Justin! (#6, #7)

### Fixed:
- Issue #14. Fixed a bug where okta-awscli wasn't connecting to the STS API endpoint in us-gov-west-1 when trying to obtain credential for GovCloud.
- Improved sorting in the app list to be more consistent. Thanks Justin!
- Cleaned up README to improve clarity. Thanks Justin!

## [0.1.5] 2017-11-15
### Fixed:
- Issue #8. Another pass at trying to fix the MFA list. Factor chosen was being pulled from list which included unsupported factors.

## [0.1.4] 2017-08-27
### Added:
- This CHANGELOG!

### Fixed:
- Issue #1. Bug where MFA factor selected isn't always the one passed to Okta for verification.


## [0.1.3] 2017-08-17
### Added:
- Prompts for a username and password if omitted from `.okta-aws`

### Changed:
- Spelling fix
- Change `--okta_profile` flag to be `--okta-profile` instead.


## [0.1.2] 2017-07-25
### Added:
- Support for flag to force new credentials.

### Changed
- Handles no profile provided.
- Handles no awscli args provided (authenticate only).


## [0.1.1] 2017-07-25
- Initial release. Updated for PyPi.<|MERGE_RESOLUTION|>--- conflicted
+++ resolved
@@ -1,11 +1,10 @@
 # Changelog
 
-<<<<<<< HEAD
-## [0.4.1] 2019-10-23
+## [0.4.1] 2020-02-25
 ### Added:
 - Pipenv support
-=======
-## [0.4.1] 2020-02-25
+ - Thanks to: [@jrisebor](https://github.com/jrisebor)
+
 ### Fixed:
 - Minor typo
  - Thanks to: [@dx-pbuckley](https://github.com/dx-pbuckley)
@@ -13,7 +12,6 @@
  - Thanks to: [@iress-james-bowe](https://github.com/iress-james-bowe)
 - Handling of missing default profile. (#57)
  - Thanks to: [@jrisebor](https://github.com/jrisebor)
->>>>>>> 3489d757
 
 ## [0.4.0] 2019-04-14
 ### Added:

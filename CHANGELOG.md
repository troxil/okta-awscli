# Changelog

<<<<<<< HEAD
## [0.5.0] 2020-02-26
### Added:
- Allow `profile` to be set from config file in addition to command-line option.
  - Thanks to: [@jrisebor](https://github.com/jrisebor)
=======
## [0.4.4] TBD
### Added:
- Support provider/role returning in unexpected order in assertion.

## [0.4.3] 2020-10-03
### Fixed
- Improved input handling
 - Thanks to: [@zaltoprofen](https://github.com/zaltoprofen)
- Handling of STS token refresh in AWS GovCloud
 - Thanks to: [@mrbcmorris](https://github.com/mrbcmorris)

### Removed
- Unused session cookies. (#111)
- Extraneous logging message for `--force` option. 

## [0.4.2] 2020-10-02
### Added:
- Refresh role with force parameter
 - Thanks to: [@saurabhjambhule](https://github.com/saurabhjambhule)
- Url validation of `app-link` in config
 - Thanks to: [@ngfgrant](https://github.com/ngfgrant)
- Lookup support for AWS account aliases
 - Thanks to: [@gczuczy](https://github.com/gczuczy)

### Fixed:
- Refactored base org and per-app MFA logic into separate classes.
- Fixed some debug logging issues.
- General linting and other clean-up.
- `master` branch renamed to `main`.
>>>>>>> ff05b6d0

## [0.4.1] 2020-02-25
### Added:
- Pipenv support
 - Thanks to: [@jrisebor](https://github.com/jrisebor)

### Fixed:
- Minor typo
 - Thanks to: [@dx-pbuckley](https://github.com/dx-pbuckley)
- App link handling in MFA flow.
 - Thanks to: [@iress-james-bowe](https://github.com/iress-james-bowe)
- Handling of missing default profile. (#57)
 - Thanks to: [@jrisebor](https://github.com/jrisebor)

## [0.4.0] 2019-04-14
### Added:
- Per-application multi-factor authentication support
 - Thanks to: [@nonspecialist](https://github.com/nonspecialist)
### Fixed:
- Invalid SAML assertion when per-app MFA is used. (#36)

## [0.3.1] 2019-03-04
### Added:
- Skip app prompt if there's only one to choose from.
  - Thanks to: [@mcstafford-git](https://github.com/mcstafford-git)
### Fixed:
- Removed setting region and output format in AWS credentials file. (#72)
  - Thanks to: [@jrisebor](https://github.com/jrisebor)

## [0.3.0] 2018-12-10
### Added:
- Ability to set requested token duration. (#43).
  - Thanks to: [@arahayrabedian](https://github.com/arahayrabedian)
- FIDO U2F support.
  - Thanks to: [@guerremdq](https://github.com/guerremdq) & [@savar](https://github.com/savar)

## [0.2.5] 2018-10-18
### Added:
- Ability to store AWS App choice in `~/.okta-aws`. (#12)

### Fixed:
- List of AWS roles returns properly now. (#45)

## [0.2.4] 2018-09-03
### Fixed:
- Casting issue with MFA factor selection. (#44)

## [0.2.3] 2018-07-21
### Added:
- Travis CI builds to run linting tests for branches and PRs.

### Fixed:
- Python3 Compatibility issues.

## [0.2.2] 2018-07-18
### Fixed:
- Python3 Compatibility. (#38)

## [0.2.1] 2018-02-14
### Fixed:
- Issue where secondary auth would fail when only a single factor is enrolled for the user. (#27)

## [0.2.0] 2018-02-11
### Added:
- Ability to store MFA factor choice in `~/.okta-aws`. (#3)
- Flag to output the version.
- Ability to store AWS Role choice in `~/.okta-aws`. (#4)
- Ability to pass in TOTP token as a command-line argument. (#13)
- Support for MFA push notifications. Thanks Justin! (#10)
- Support for caching credentials to use in other sessions. Thanks Justin! (#6, #7)

### Fixed:
- Issue #14. Fixed a bug where okta-awscli wasn't connecting to the STS API endpoint in us-gov-west-1 when trying to obtain credential for GovCloud.
- Improved sorting in the app list to be more consistent. Thanks Justin!
- Cleaned up README to improve clarity. Thanks Justin!

## [0.1.5] 2017-11-15
### Fixed:
- Issue #8. Another pass at trying to fix the MFA list. Factor chosen was being pulled from list which included unsupported factors.

## [0.1.4] 2017-08-27
### Added:
- This CHANGELOG!

### Fixed:
- Issue #1. Bug where MFA factor selected isn't always the one passed to Okta for verification.


## [0.1.3] 2017-08-17
### Added:
- Prompts for a username and password if omitted from `.okta-aws`

### Changed:
- Spelling fix
- Change `--okta_profile` flag to be `--okta-profile` instead.


## [0.1.2] 2017-07-25
### Added:
- Support for flag to force new credentials.

### Changed
- Handles no profile provided.
- Handles no awscli args provided (authenticate only).


## [0.1.1] 2017-07-25
- Initial release. Updated for PyPi.<|MERGE_RESOLUTION|>--- conflicted
+++ resolved
@@ -1,15 +1,11 @@
 # Changelog
 
-<<<<<<< HEAD
-## [0.5.0] 2020-02-26
-### Added:
-- Allow `profile` to be set from config file in addition to command-line option.
-  - Thanks to: [@jrisebor](https://github.com/jrisebor)
-=======
 ## [0.4.4] TBD
 ### Added:
 - Support provider/role returning in unexpected order in assertion.
-
+- Allow `profile` to be set from config file in addition to command-line option.
+  - Thanks to: [@jrisebor](https://github.com/jrisebor)
+  
 ## [0.4.3] 2020-10-03
 ### Fixed
 - Improved input handling
@@ -35,7 +31,6 @@
 - Fixed some debug logging issues.
 - General linting and other clean-up.
 - `master` branch renamed to `main`.
->>>>>>> ff05b6d0
 
 ## [0.4.1] 2020-02-25
 ### Added:

--- conflicted
+++ resolved
@@ -1,14 +1,9 @@
 # Changelog
 
-<<<<<<< HEAD
-## [0.4.1] 2019-10-08
-### Fixed:
-- Handle missing default profile gracefully (#57)
-=======
 ## [0.4.1] 2019-09-06
 ### Fixed:
 - minor typo
->>>>>>> 45d6bc62
+- Handle missing default profile gracefully (#57)
 
 ## [0.4.0] 2019-04-14
 ### Added:

""" Handles auth to Okta and returns SAML assertion """
# pylint: disable=C0325,R0912,C1801
import sys
import time
import requests

from bs4 import BeautifulSoup as bs

try:
<<<<<<< HEAD
    from u2flib_host import u2f, exc, constants
=======
    from u2flib_host import u2f, exc, constants as u2f_constants
>>>>>>> 5a8fe401
    U2F_ALLOWED = True
except ImportError:
    U2F_ALLOWED = False

try:
    input = raw_input
except NameError:
    pass

class OktaAuth():
    """ Handles auth to Okta and returns SAML assertion """
    def __init__(self, okta_profile, verbose, logger, totp_token, okta_auth_config):
        self.okta_profile = okta_profile
        self.totp_token = totp_token
        self.logger = logger
        self.factor = ""
        self.verbose = verbose
        self.https_base_url = "https://%s" % okta_auth_config.base_url_for(okta_profile)
        self.username = okta_auth_config.username_for(okta_profile)
        self.password = okta_auth_config.password_for(okta_profile)
        self.factor = okta_auth_config.factor_for(okta_profile)
        self.app_link = okta_auth_config.app_link_for(okta_profile)
        self.okta_auth_config = okta_auth_config

    def primary_auth(self):
        """ Performs primary auth against Okta """

        auth_data = {
            "username": self.username,
            "password": self.password
        }
        resp = requests.post(self.https_base_url + '/api/v1/authn', json=auth_data)
        resp_json = resp.json()
        if 'status' in resp_json:
            if resp_json['status'] == 'MFA_REQUIRED':
                factors_list = resp_json['_embedded']['factors']
                state_token = resp_json['stateToken']
                session_token = self.verify_mfa(factors_list, state_token)
            elif resp_json['status'] == 'SUCCESS':
                session_token = resp_json['sessionToken']
        elif resp.status_code != 200:
            self.logger.error(resp_json['errorSummary'])
            exit(1)
        else:
            self.logger.error(resp_json)
            exit(1)

        return session_token

    def verify_mfa(self, factors_list, state_token):
        """ Performs MFA auth against Okta """

        supported_factor_types = ["token:software:totp", "push"]
        if U2F_ALLOWED:
            supported_factor_types.append("u2f")

        supported_factors = []
        for factor in factors_list:
            if factor['factorType'] in supported_factor_types:
                supported_factors.append(factor)
            else:
                self.logger.info("Unsupported factorType: %s" %
                                 (factor['factorType'],))

        supported_factors = sorted(supported_factors,
                                   key=lambda factor: (
                                       factor['provider'],
                                       factor['factorType']))
        if len(supported_factors) == 1:
            session_token = self.verify_single_factor(
                supported_factors[0], state_token)
        elif len(supported_factors) > 0:
            if not self.factor:
                print("Registered MFA factors:")
            for index, factor in enumerate(supported_factors):
                factor_type = factor['factorType']
                factor_provider = factor['provider']

                if factor_provider == "GOOGLE":
                    factor_name = "Google Authenticator"
                elif factor_provider == "OKTA":
                    if factor_type == "push":
                        factor_name = "Okta Verify - Push"
                    else:
                        factor_name = "Okta Verify"
                elif factor_provider == "FIDO":
                        factor_name = "u2f"
                else:
                    factor_name = "Unsupported factor type: %s" % factor_provider

                if self.factor:
                    if self.factor == factor_provider:
                        factor_choice = index
                        self.logger.info("Using pre-selected factor choice \
                                         from ~/.okta-aws")
                        break
                else:
                    print("%d: %s" % (index + 1, factor_name))
            if not self.factor:
                factor_choice = int(input('Please select the MFA factor: ')) - 1
            self.logger.info("Performing secondary authentication using: %s" %
                             supported_factors[factor_choice]['provider'])
            session_token = self.verify_single_factor(supported_factors[factor_choice],
                                                      state_token)
        else:
            print("MFA required, but no supported factors enrolled! Exiting.")
            exit(1)
        return session_token

    def verify_single_factor(self, factor, state_token):
        """ Verifies a single MFA factor """
        req_data = {
            "stateToken": state_token
        }

        self.logger.debug(factor)
        if factor['factorType'] == 'token:software:totp':
            if self.totp_token:
                self.logger.debug("Using TOTP token from command line arg")
                req_data['answer'] = self.totp_token
            else:
                req_data['answer'] = input('Enter MFA token: ')

        post_url = factor['_links']['verify']['href']
        resp = requests.post(post_url, json=req_data)
        resp_json = resp.json()
        if 'status' in resp_json:
            if resp_json['status'] == "SUCCESS":
                return resp_json['sessionToken']
            elif resp_json['status'] == "MFA_CHALLENGE" and factor['factorType'] !='u2f':
                print("Waiting for push verification...")
                while True:
                    resp = requests.post(
                        resp_json['_links']['next']['href'], json=req_data)
                    resp_json = resp.json()
                    if resp_json['status'] == 'SUCCESS':
                        return resp_json['sessionToken']
                    elif resp_json['factorResult'] == 'TIMEOUT':
                        print("Verification timed out")
                        exit(1)
                    elif resp_json['factorResult'] == 'REJECTED':
                        print("Verification was rejected")
                        exit(1)
                    else:
                        time.sleep(0.5)

            devices = u2f.list_devices()
            if len(devices) == 0:
                print("No U2F device found")
                exit(1)

            challenge = dict()
            challenge['appId'] = resp_json['_embedded']['factor']['profile']['appId']
            challenge['version'] = resp_json['_embedded']['factor']['profile']['version']
            challenge['keyHandle'] = resp_json['_embedded']['factor']['profile']['credentialId']
            challenge['challenge'] = resp_json['_embedded']['factor']['_embedded']['challenge']['nonce']
            auth_response = None
            while not auth_response:
                for device in devices:
                    with device as dev:
                        try:
                            auth_response = u2f.authenticate(dev, challenge, resp_json['_embedded']['factor']['profile']['appId'] )
                            req_data.update(auth_response)
                            resp = requests.post(resp_json['_links']['next']['href'], json=req_data)
                            resp_json = resp.json()
                            if resp_json['status'] == 'SUCCESS':
                                return resp_json['sessionToken']
                            elif resp_json['factorResult'] == 'TIMEOUT':
                                print("Verification timed out")
                                exit(1)
                            elif resp_json['factorResult'] == 'REJECTED':
                                print("Verification was rejected")
                                exit(1)
                        except Exception as e:
                            if e.code == u2f_constants.APDU_WRONG_DATA:
                                devices.remove(device)
                            time.sleep(0.1)

        elif resp.status_code != 200:
            self.logger.error(resp_json['errorSummary'])
            exit(1)
        else:
            self.logger.error(resp_json)
            exit(1)
        return None

    def get_session(self, session_token):
        """ Gets a session cookie from a session token """
        data = {"sessionToken": session_token}
        resp = requests.post(
            self.https_base_url + '/api/v1/sessions', json=data).json()
        return resp['id']

    def get_apps(self, session_id):
        """ Gets apps for the user """
        sid = "sid=%s" % session_id
        headers = {'Cookie': sid}
        resp = requests.get(
            self.https_base_url + '/api/v1/users/me/appLinks',
            headers=headers).json()
        aws_apps = []
        for app in resp:
            if app['appName'] == "amazon_aws":
                aws_apps.append(app)
        if not aws_apps:
            self.logger.error("No AWS apps are available for your user. \
                Exiting.")
            sys.exit(1)

        aws_apps = sorted(aws_apps, key=lambda app: app['sortOrder'])
        print("Available apps:")
        for index, app in enumerate(aws_apps):
            app_name = app['label']
            print("%d: %s" % (index + 1, app_name))

        app_choice = int(input('Please select AWS app: ')) - 1
        return aws_apps[app_choice]['label'], aws_apps[app_choice]['linkUrl']

    def get_saml_assertion(self, html):
        """ Returns the SAML assertion from HTML """
        soup = bs(html.text, "html.parser")
        assertion = ''

        for input_tag in soup.find_all('input'):
            if input_tag.get('name') == 'SAMLResponse':
                assertion = input_tag.get('value')

        if not assertion:
            self.logger.error("SAML assertion not valid: " + assertion)
            exit(-1)
        return assertion

    def get_assertion(self):
        """ Main method to get SAML assertion from Okta """
        session_token = self.primary_auth()
        session_id = self.get_session(session_token)
        if not self.app_link:
            app_name, app_link = self.get_apps(session_id)
            self.okta_auth_config.save_chosen_app_link_for_profile(self.okta_profile, app_link)
        else:
            app_name = None
            app_link = self.app_link
        sid = "sid=%s" % session_id
        headers = {'Cookie': sid}
        resp = requests.get(app_link, headers=headers)
        assertion = self.get_saml_assertion(resp)
        return app_name, assertion<|MERGE_RESOLUTION|>--- conflicted
+++ resolved
@@ -7,11 +7,7 @@
 from bs4 import BeautifulSoup as bs
 
 try:
-<<<<<<< HEAD
-    from u2flib_host import u2f, exc, constants
-=======
     from u2flib_host import u2f, exc, constants as u2f_constants
->>>>>>> 5a8fe401
     U2F_ALLOWED = True
 except ImportError:
     U2F_ALLOWED = False

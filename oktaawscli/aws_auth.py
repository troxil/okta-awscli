--- conflicted
+++ resolved
@@ -10,13 +10,12 @@
 import boto3
 from botocore.exceptions import ClientError
 
-<<<<<<< HEAD
+
 class AwsPartition(Enum):
     AWS = 1 
     AWS_US_GOV = 2
 
-=======
->>>>>>> 7a62c0a6
+
 class AwsAuth():
     """ Methods to support AWS authentication using STS """
 

--- conflicted
+++ resolved
@@ -1,6 +1,2 @@
 """ version string """
-<<<<<<< HEAD
-__version__ = '0.5.1'
-=======
-__version__ = '0.4.2'
->>>>>>> ac649e8b
+__version__ = '0.4.2'
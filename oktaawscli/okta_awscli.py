--- conflicted
+++ resolved
@@ -10,13 +10,8 @@
 from oktaawscli.okta_auth_config import OktaAuthConfig
 from oktaawscli.aws_auth import AwsAuth
 
-<<<<<<< HEAD
-def get_credentials(aws_auth, okta_profile,
-                    verbose, logger, totp_token, cache):
-=======
 def get_credentials(aws_auth, okta_profile, profile,
                     verbose, logger, totp_token, cache, refresh_role):
->>>>>>> ff05b6d0
     """ Gets credentials from Okta """
 
     okta_auth_config = OktaAuthConfig(logger)
@@ -108,24 +103,16 @@
 
     if not okta_profile:
         okta_profile = "default"
-<<<<<<< HEAD
-    aws_auth = AwsAuth(profile, okta_profile, verbose, logger)
-    if not aws_auth.check_sts_token() or force:
-        if force and aws_auth.profile:
-=======
+
     aws_auth = AwsAuth(profile, okta_profile, lookup, verbose, logger)
     if not aws_auth.check_sts_token(profile) or force:
         if force and profile:
->>>>>>> ff05b6d0
+
             logger.info("Force option selected, \
                 getting new credentials anyway.")
         refresh_role = True if force else False
         get_credentials(
-<<<<<<< HEAD
-            aws_auth, okta_profile, verbose, logger, token, cache
-=======
             aws_auth, okta_profile, profile, verbose, logger, token, cache, refresh_role
->>>>>>> ff05b6d0
         )
 
     if awscli_args:

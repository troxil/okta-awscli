--- conflicted
+++ resolved
@@ -8,11 +8,7 @@
 import click
 import os
 
-<<<<<<< HEAD
-def get_credentials(aws_auth, okta_profile, profile, verbose, logger, cache):
-=======
-def get_credentials(aws_auth, okta_profile, profile, verbose, logger, totp_token):
->>>>>>> e59a0667
+def get_credentials(aws_auth, okta_profile, profile, verbose, logger, totp_token, cache):
     """ Gets credentials from Okta """
     okta = OktaAuth(okta_profile, verbose, logger, totp_token)
     app_name, assertion = okta.get_assertion()
@@ -59,16 +55,12 @@
 @click.option('--profile', help="Name of the profile to store temporary \
 credentials in ~/.aws/credentials. If profile doesn't exist, it will be created. If omitted, credentials \
 will output to console.")
-<<<<<<< HEAD
 @click.option('-c', '--cache', is_flag=True, help='Cache the default profile credentials \
 to ~/.okta-credentials.cache')
 @click.argument('awscli_args', nargs=-1, type=click.UNPROCESSED)
-def main(okta_profile, profile, verbose, version, debug, force, cache, awscli_args):
-=======
 @click.option('-t', '--token', help='TOTP token from your authenticator app')
 @click.argument('awscli_args', nargs=-1, type=click.UNPROCESSED)
-def main(okta_profile, profile, verbose, version, debug, force, awscli_args, token):
->>>>>>> e59a0667
+def main(okta_profile, profile, verbose, version, debug, force, cache, awscli_args, token):
     """ Authenticate to awscli using Okta """
     if version:
         print(__version__)
@@ -94,11 +86,7 @@
             logger.info("Force option selected, getting new credentials anyway.")
         elif force:
             logger.info("Force option selected, but no profile provided. Option has no effect.")
-<<<<<<< HEAD
-        get_credentials(aws_auth, okta_profile, profile, verbose, logger, cache)
-=======
-        get_credentials(aws_auth, okta_profile, profile, verbose, logger, token)
->>>>>>> e59a0667
+        get_credentials(aws_auth, okta_profile, profile, verbose, logger, cache, token)
 
     if awscli_args:
         cmdline = ['aws', '--profile', profile] + list(awscli_args)

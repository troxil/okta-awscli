--- conflicted
+++ resolved
@@ -62,7 +62,10 @@
 - `--cache` Cache the acquired credentials to ~/.okta-credentials.cache (only if --profile is unspecified)
 - `--okta-profile` Use a Okta profile, other than `default` in `.okta-aws`. Useful for multiple Okta tenants.
 - `--token` or `-t` Pass in the TOTP token from your authenticator
-<<<<<<< HEAD
+- `--lookup` or `-l` Lookup and return the AWS Account Alias for each role, instead of returning the raw ARN. 
+  - Note that this will attempt to perform `iam:ListAccountAliases` on every account that you have access to via Okta. This is important for two reasons:
+    - All of your roles must have this permission attached to it via an IAM policy.
+    - This may be important for you, if you have compliance considerations around only accessing accounts that you're actively doing work in.
 
 ## Run from docker container
 This process is taken from gimme-aws-creds and adapted
@@ -92,10 +95,4 @@
 you can add this to you .bashrc 
 ```
 source <PATH TO GIT REPO>/set-alias.bash
-```
-=======
-- `--lookup` or `-l` Lookup and return the AWS Account Alias for each role, instead of returning the raw ARN. 
-  - Note that this will attempt to perform `iam:ListAccountAliases` on every account that you have access to via Okta. This is important for two reasons:
-    - All of your roles must have this permission attached to it via an IAM policy.
-    - This may be important for you, if you have compliance considerations around only accessing accounts that you're actively doing work in.
->>>>>>> 29e4c04f
+```